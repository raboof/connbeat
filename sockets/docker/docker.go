--- conflicted
+++ resolved
@@ -134,17 +134,11 @@
 	}
 	environment := p.getEnvironment(inspected)
 	containerInfo := &sockets.ContainerInfo{
-<<<<<<< HEAD
-		ID:                container.ID,
-		DockerEnvironment: environment,
-		HostName:          p.hostName,
-		Ports:             inspected.NetworkSettings.Ports,
-=======
 		ID:                 container.ID,
 		DockerEnvironment:  environment,
+		Ports:              inspected.NetworkSettings.Ports,
 		DockerhostHostname: p.dockerhostHostname,
 		DockerhostIP:       p.dockerhostIP,
->>>>>>> 4c12af3a
 	}
 	socks, err := proc_net_tcp.ParseProcNetTCP(&stdout, ipv6, containerInfo)
 	if err != nil {
