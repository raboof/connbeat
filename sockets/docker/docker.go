--- conflicted
+++ resolved
@@ -51,17 +51,12 @@
 	if err != nil {
 		return nil, err
 	}
-<<<<<<< HEAD
-	if err = client.Ping(); err != nil {
-		return nil, errors.New(fmt.Sprint("Could not connect to docker: ", err))
-=======
 	return new(client, environment)
 }
 
 func new(client *docker.Client, environment []string) (*Poller, error) {
 	if err := client.Ping(); err != nil {
-		return nil, err
->>>>>>> e1fb45e2
+		return nil, errors.New(fmt.Sprint("Could not connect to docker: ", err))
 	}
 	env := make(map[string]struct{})
 	for _, key := range environment {
