--- conflicted
+++ resolved
@@ -7,17 +7,11 @@
 )
 
 type ContainerInfo struct {
-<<<<<<< HEAD
-	ID                string
-	DockerEnvironment []string
-	HostName          string
-	Ports             map[docker.Port][]docker.PortBinding
-=======
 	ID                 string
 	DockerEnvironment  []string
+	Ports              map[docker.Port][]docker.PortBinding
 	DockerhostHostname string
 	DockerhostIP       net.IP
->>>>>>> 4c12af3a
 }
 
 type SocketInfo struct {
