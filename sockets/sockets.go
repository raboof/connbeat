package sockets

import (
	"net"
)

type ContainerInfo struct {
<<<<<<< HEAD
	ID                string
	DockerEnvironment []string
	HostName          string
	HostIP            net.IP
=======
	ID                 string
	DockerEnvironment  []string
	DockerhostHostname string
>>>>>>> 1977cf08
}

type SocketInfo struct {
	SrcIP, DstIP     net.IP
	SrcPort, DstPort uint16

	Container *ContainerInfo
	UID       uint32
	Inode     uint64
}<|MERGE_RESOLUTION|>--- conflicted
+++ resolved
@@ -5,16 +5,10 @@
 )
 
 type ContainerInfo struct {
-<<<<<<< HEAD
-	ID                string
-	DockerEnvironment []string
-	HostName          string
-	HostIP            net.IP
-=======
 	ID                 string
 	DockerEnvironment  []string
 	DockerhostHostname string
->>>>>>> 1977cf08
+	DockerhostIP       net.IP
 }
 
 type SocketInfo struct {
