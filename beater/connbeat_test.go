package beater

import (
	"fmt"
	"net"
	"reflect"
	"testing"

	"github.com/deckarep/golang-set"

	"github.com/elastic/beats/libbeat/common"
	"github.com/elastic/beats/libbeat/publisher"

	"github.com/raboof/connbeat/processes"
	"github.com/raboof/connbeat/sockets"

	"github.com/stvp/assert"
)

type TestClient struct {
	evs chan common.MapStr
}

var (
	httpd = processes.UnixProcess{
		Binary:  "httpd",
		Cmdline: "/bin/httpd",
		Environ: "",
	}
	curl = processes.UnixProcess{
		Binary:  "curl",
		Cmdline: "/usr/bin/curl http://www.nu.nl",
		Environ: "",
	}
)

func (TestClient) Close() error { return nil }
func (tc TestClient) PublishEvents(events []common.MapStr, opts ...publisher.ClientOption) bool {
	for _, event := range events {
		tc.evs <- event
	}
	return true
}
func (tc TestClient) PublishEvent(event common.MapStr, opts ...publisher.ClientOption) bool {
	return tc.PublishEvents([]common.MapStr{event}, opts...)
}

func TestLocalIps(t *testing.T) {
	beater := &Connbeat{}

	connections, serverConnections := make(chan Connection), make(chan ServerConnection)

	client := TestClient{
		evs: make(chan common.MapStr),
	}

	beater.events = client
	beater.done = make(chan struct{})

	go beater.Pipe(connections, serverConnections)
	serverConnections <- ServerConnection{"12.34.6.2", 80, &httpd, nil}
	_ = <-client.evs

	serverConnections <- ServerConnection{"127.0.0.1", 80, &httpd, nil}
	_ = <-client.evs

	connections <- Connection{"43.12.1.32", 22, "43.23.2.4", 5113, &curl, nil}
	evt := <-client.evs
	ips, err := evt.GetValue("beat.local_ips")
	if err != nil {
		fmt.Println(evt)
		t.FailNow()
	}

	expectElements(t, ips.([]interface{}), []string{"12.34.6.2", "43.12.1.32"})
}

func TestNoContainerInfo(t *testing.T) {
	beater := &Connbeat{}

	connections, serverConnections := make(chan Connection), make(chan ServerConnection)

	client := TestClient{
		evs: make(chan common.MapStr),
	}

	beater.events = client
	beater.done = make(chan struct{})

	go beater.Pipe(connections, serverConnections)
	serverConnections <- ServerConnection{"12.34.6.2", 80, &httpd, nil}
	evt := <-client.evs

	container, present := evt["container"]
	assert.False(t, present, "There should be no container field in the event")
	assert.Nil(t, container, "There should be no container field in the event")
}

func TestMapContainerInfoWithoutHostIp(t *testing.T) {
	containerInfo := &ContainerInfo{
		id:                 "7786521dc8c9",
		localIPs:           mapset.NewSet(),
		environment:        nil,
		dockerHostHostname: "yinka",
		dockerHostIP:       nil}
	json := toMap(containerInfo)
	ips, err := json.GetValue("docker_host.ips")
	if err != nil {
		t.Fatal("Failed to get docker_host.ips from event", json)
	} else {
		assert.Equal(t, 0, reflect.ValueOf(ips).Len(), "Expected empty list of container host ips")
	}
}

func TestMapContainerInfoWithHostIp(t *testing.T) {
	containerInfo := &ContainerInfo{
		id:                 "7786521dc8c9",
		localIPs:           mapset.NewSet(),
		environment:        nil,
		dockerHostHostname: "yinka",
		dockerHostIP:       net.IP("127.0.0.1")}
	json := toMap(containerInfo)
	ips, err := json.GetValue("docker_host.ips")
	if err != nil {
		t.Fatal("Failed to get docker_host.ips from event", json)
	} else {
		assert.Equal(t, 1, reflect.ValueOf(ips).Len(), "Expected list with one container host ip")
		assert.Equal(t, net.IP("127.0.0.1"), reflect.ValueOf(ips).Index(0).Interface(), "Expected container host ips")
	}
}

func TestContainerInformation(t *testing.T) {
	beater := &Connbeat{}

	connections, serverConnections := make(chan Connection), make(chan ServerConnection)

	client := TestClient{
		evs: make(chan common.MapStr),
	}

	beater.events = client
	beater.done = make(chan struct{})

	go beater.Pipe(connections, serverConnections)
	serverConnections <- ServerConnection{"12.34.6.2", 80, &httpd, &sockets.ContainerInfo{
		ID:                 "7786521dc8c9",
		DockerhostHostname: "yinka",
		DockerhostIP:       nil}}
	_ = <-client.evs

	connections <- Connection{"43.12.1.32", 22, "43.23.2.4", 5113, &curl, &sockets.ContainerInfo{
		ID:                 "785073e68b72",
		DockerEnvironment:  nil,
		DockerhostHostname: "yinka",
		DockerhostIP:       nil}}
	evt := <-client.evs
	ips, err := evt.GetValue("beat.local_ips")
	if err != nil {
		fmt.Println(evt)
		t.FailNow()
	}

	expectElements(t, ips.([]interface{}), []string{})

	containerIps, err := evt.GetValue("container.local_ips")
	if err != nil {
		t.Fatal(err)
	}
	expectElements(t, containerIps.([]interface{}), []string{"43.12.1.32"})
}

func expectElements(t *testing.T, actual []interface{}, expected []string) {
<<<<<<< HEAD
	assert.Equal(t, len(actual), len(expected), "Expected the right number of elements")
=======
	assert.Equal(t, len(actual), len(expected), "should have the expected number of elements")
>>>>>>> f8e42a2d
	for _, expectation := range expected {
		expectElement(t, actual, expectation)
	}
}

func expectElement(t *testing.T, actual []interface{}, expected string) {
	for _, found := range actual {
		if expected == found {
			return
		}
	}
	fmt.Printf("Expected but not found: %s\n", expected)
	t.FailNow()
}<|MERGE_RESOLUTION|>--- conflicted
+++ resolved
@@ -170,11 +170,7 @@
 }
 
 func expectElements(t *testing.T, actual []interface{}, expected []string) {
-<<<<<<< HEAD
-	assert.Equal(t, len(actual), len(expected), "Expected the right number of elements")
-=======
 	assert.Equal(t, len(actual), len(expected), "should have the expected number of elements")
->>>>>>> f8e42a2d
 	for _, expectation := range expected {
 		expectElement(t, actual, expectation)
 	}
