package beater

import (
	"fmt"
	"testing"

	"github.com/elastic/beats/libbeat/common"
	"github.com/elastic/beats/libbeat/publisher"

	"github.com/raboof/connbeat/processes"
	"github.com/raboof/connbeat/sockets"
)

type TestClient struct {
	evs chan common.MapStr
}

func (TestClient) Close() error { return nil }
func (tc TestClient) PublishEvents(events []common.MapStr, opts ...publisher.ClientOption) bool {
	for _, event := range events {
		tc.evs <- event
	}
	return true
}
func (tc TestClient) PublishEvent(event common.MapStr, opts ...publisher.ClientOption) bool {
	return tc.PublishEvents([]common.MapStr{event}, opts...)
}

func TestLocalIps(t *testing.T) {
	beater := &Connbeat{}

	connections, serverConnections := make(chan Connection), make(chan ServerConnection)

	client := TestClient{
		evs: make(chan common.MapStr),
	}

	beater.events = client
	beater.done = make(chan struct{})

	httpd := processes.UnixProcess{
		Binary:  "httpd",
		Cmdline: "/bin/httpd",
		Environ: "",
	}
	curl := processes.UnixProcess{
		Binary:  "curl",
		Cmdline: "/usr/bin/curl http://www.nu.nl",
		Environ: "",
	}

	go beater.Pipe(connections, serverConnections)
	serverConnections <- ServerConnection{"12.34.6.2", 80, &httpd, nil}
	_ = <-client.evs

	connections <- Connection{"43.12.1.32", 22, "43.23.2.4", 5113, &curl, nil}
	evt := <-client.evs
	ips, err := evt.GetValue("beat.local_ips")
	if err != nil {
		fmt.Println(evt)
		t.FailNow()
	}

	expectElements(t, ips.([]interface{}), []string{"12.34.6.2", "43.12.1.32"})
}

func TestContainerInformation(t *testing.T) {
	beater := &Connbeat{}

	connections, serverConnections := make(chan Connection), make(chan ServerConnection)

	client := TestClient{
		evs: make(chan common.MapStr),
	}

	beater.events = client
	beater.done = make(chan struct{})

	httpd := processes.UnixProcess{
		Binary:  "httpd",
		Cmdline: "/bin/httpd",
		Environ: "",
	}
	curl := processes.UnixProcess{
		Binary:  "curl",
		Cmdline: "/usr/bin/curl http://www.nu.nl",
		Environ: "",
	}

	go beater.Pipe(connections, serverConnections)
	serverConnections <- ServerConnection{"12.34.6.2", 80, &httpd, &sockets.ContainerInfo{
<<<<<<< HEAD
		ID:                "7786521dc8c9",
		DockerEnvironment: nil,
		HostName:          "yinka",
		HostIP:            nil}}
	_ = <-client.evs

	connections <- Connection{"43.12.1.32", 22, "43.23.2.4", 5113, &curl, &sockets.ContainerInfo{
		ID:                "785073e68b72",
		DockerEnvironment: nil,
		HostName:          "yinka",
		HostIP:            nil}}
=======
		ID:                 "7786521dc8c9",
		DockerEnvironment:  nil,
		DockerhostHostname: "yinka"}}
	_ = <-client.evs

	connections <- Connection{"43.12.1.32", 22, "43.23.2.4", 5113, &curl, &sockets.ContainerInfo{
		ID:                 "785073e68b72",
		DockerEnvironment:  nil,
		DockerhostHostname: "yinka"}}
>>>>>>> 1977cf08
	evt := <-client.evs
	ips, err := evt.GetValue("beat.local_ips")
	if err != nil {
		fmt.Println(evt)
		t.FailNow()
	}

	expectElements(t, ips.([]interface{}), []string{"12.34.6.2", "43.12.1.32"})

	containerIps, err := evt.GetValue("container.local_ips")
	if err != nil {
		t.Fatal(err)
	}
	expectElements(t, containerIps.([]interface{}), []string{"43.12.1.32"})
}

func expectElements(t *testing.T, actual []interface{}, expected []string) {
	for _, expectation := range expected {
		expectElement(t, actual, expectation)
	}
}

func expectElement(t *testing.T, actual []interface{}, expected string) {
	for _, found := range actual {
		if expected == found {
			return
		}
	}
	fmt.Printf("Expected but not found: %s\n", expected)
	t.FailNow()
}<|MERGE_RESOLUTION|>--- conflicted
+++ resolved
@@ -89,29 +89,16 @@
 
 	go beater.Pipe(connections, serverConnections)
 	serverConnections <- ServerConnection{"12.34.6.2", 80, &httpd, &sockets.ContainerInfo{
-<<<<<<< HEAD
-		ID:                "7786521dc8c9",
-		DockerEnvironment: nil,
-		HostName:          "yinka",
-		HostIP:            nil}}
-	_ = <-client.evs
-
-	connections <- Connection{"43.12.1.32", 22, "43.23.2.4", 5113, &curl, &sockets.ContainerInfo{
-		ID:                "785073e68b72",
-		DockerEnvironment: nil,
-		HostName:          "yinka",
-		HostIP:            nil}}
-=======
 		ID:                 "7786521dc8c9",
-		DockerEnvironment:  nil,
-		DockerhostHostname: "yinka"}}
+		DockerhostHostname: "yinka",
+		DockerhostIP:       nil}}
 	_ = <-client.evs
 
 	connections <- Connection{"43.12.1.32", 22, "43.23.2.4", 5113, &curl, &sockets.ContainerInfo{
 		ID:                 "785073e68b72",
 		DockerEnvironment:  nil,
-		DockerhostHostname: "yinka"}}
->>>>>>> 1977cf08
+		DockerhostHostname: "yinka",
+		DockerhostIP:       nil}}
 	evt := <-client.evs
 	ips, err := evt.GetValue("beat.local_ips")
 	if err != nil {
