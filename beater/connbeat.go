--- conflicted
+++ resolved
@@ -33,7 +33,6 @@
 	return nil
 }
 
-<<<<<<< HEAD
 func processAsMap(process *processes.UnixProcess) common.MapStr {
 	binary := strings.Trim(process.Binary, "\u0000 ")
 	cmdline := strings.Trim(strings.Replace(process.Cmdline, "\u0000", " ", -1), "\u0000 ")
@@ -45,22 +44,15 @@
 	}
 }
 
-func (cb *Connbeat) exportServerConnection(s ServerConnection) error {
-=======
 func (cb *Connbeat) exportServerConnection(s ServerConnection, localIps mapset.Set) error {
->>>>>>> 583e475c
 	event := common.MapStr{
 		"@timestamp":    common.Time(time.Now()),
 		"type":          "connbeat",
 		"local_port":    s.localPort,
-<<<<<<< HEAD
 		"local_process": processAsMap(s.process),
-=======
-		"local_process": s.process,
 		"beat": common.MapStr{
 			"local_ips": localIps.ToSlice(),
 		},
->>>>>>> 583e475c
 	}
 
 	cb.events.PublishEvent(event)
@@ -76,14 +68,10 @@
 		"local_port":    c.localPort,
 		"remote_ip":     c.remoteIp,
 		"remote_port":   c.remotePort,
-<<<<<<< HEAD
 		"local_process": processAsMap(c.process),
-=======
-		"local_process": c.process,
 		"beat": common.MapStr{
 			"local_ips": localIps.ToSlice(),
 		},
->>>>>>> 583e475c
 	}
 
 	cb.events.PublishEvent(event)
