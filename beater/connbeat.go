--- conflicted
+++ resolved
@@ -76,14 +76,14 @@
 	}
 }
 
-<<<<<<< HEAD
 func toIPs(ip net.IP) []net.IP {
 	if ip == nil {
 		return []net.IP{}
 	} else {
 		return []net.IP{ip}
 	}
-=======
+}
+
 func bindingMap(bindings []docker.PortBinding) []common.MapStr {
 	result := make([]common.MapStr, len(bindings))
 	for idx, binding := range bindings {
@@ -105,7 +105,6 @@
 		i = i + 1
 	}
 	return result
->>>>>>> 81607dd0
 }
 
 func toMap(containerInfo *ContainerInfo) common.MapStr {
