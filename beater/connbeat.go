--- conflicted
+++ resolved
@@ -26,19 +26,12 @@
 }
 
 type ContainerInfo struct {
-<<<<<<< HEAD
-	id          string
-	localIPs    mapset.Set
-	environment []string
-	hostName    string
-	ports       map[docker.Port][]docker.PortBinding
-=======
 	id                 string
 	localIPs           mapset.Set
 	environment        []string
+	ports              map[docker.Port][]docker.PortBinding
 	dockerHostHostname string
 	dockerHostIP       net.IP
->>>>>>> 4c12af3a
 }
 
 func New(b *beat.Beat, rawConfig *common.Config) (beat.Beater, error) {
@@ -175,11 +168,7 @@
 	} else {
 		localIPs := mapset.NewSet()
 		localIPs.Add(ip)
-<<<<<<< HEAD
-		result := ContainerInfo{socketContainerInfo.ID, localIPs, socketContainerInfo.DockerEnvironment, socketContainerInfo.HostName, socketContainerInfo.Ports}
-=======
-		result := ContainerInfo{socketContainerInfo.ID, localIPs, socketContainerInfo.DockerEnvironment, socketContainerInfo.DockerhostHostname, socketContainerInfo.DockerhostIP}
->>>>>>> 4c12af3a
+		result := ContainerInfo{socketContainerInfo.ID, localIPs, socketContainerInfo.DockerEnvironment, socketContainerInfo.Ports, socketContainerInfo.DockerhostHostname, socketContainerInfo.DockerhostIP}
 		infos[socketContainerInfo.ID] = result
 		return &result
 	}
