package beater

import (
	"fmt"
	"time"

	"github.com/elastic/beats/libbeat/logp"
	"github.com/raboof/connbeat/processes"
	"github.com/raboof/connbeat/sockets"
	"github.com/raboof/connbeat/sockets/docker"
	"github.com/raboof/connbeat/sockets/proc_net_tcp"
	"github.com/raboof/connbeat/sockets/tcp_diag"
)

type ServerConnection struct {
	localIP   string
	localPort uint16
	process   *processes.UnixProcess
	container *sockets.ContainerInfo
}

type Connection struct {
	localIP    string
	localPort  uint16
	remoteIp   string
	remotePort uint16
	process    *processes.UnixProcess
	container  *sockets.ContainerInfo
}

func getSocketInfoFromDocker(poller *docker.Poller, pollInterval time.Duration, socketInfo chan<- *sockets.SocketInfo) {
	for {
		// For now we poll periodically
		err := poller.PollCurrentConnections(socketInfo)
		if err != nil {
			logp.Err("Polling connections: %s", err)
		}
		time.Sleep(pollInterval)
	}
}

func getSocketInfoFromProc(pollInterval time.Duration, socketInfo chan<- *sockets.SocketInfo) {
	for {
		// For now we poll periodically
		err := proc_net_tcp.PollCurrentConnections(socketInfo)
		if err != nil {
			logp.Err("Polling connections: %s", err)
		}
		time.Sleep(pollInterval)
	}
}

func getSocketInfoFromTcpDiag(pollInterval time.Duration, socketInfo chan<- *sockets.SocketInfo) {
	err := tcp_diag.GetSocketInfo(pollInterval, socketInfo)

	if err != nil {
		logp.Info("tcp_diag failed, falling back to /proc/net/tcp")
		getSocketInfoFromProc(pollInterval, socketInfo)
	}
}

func getSocketInfo(enableTcpDiag bool, pollInterval time.Duration, socketInfo chan<- *sockets.SocketInfo) {
	if enableTcpDiag {
		getSocketInfoFromTcpDiag(pollInterval, socketInfo)
	} else {
		getSocketInfoFromProc(pollInterval, socketInfo)
	}
}

type incomingConnectionDedup struct {
	localIp   string
	localPort uint16
}
type outgoingConnectionDedup struct {
	remoteIp   string
	remotePort uint16
}

func process(ps *processes.Processes, exposeProcessInfo bool, inode uint64) *processes.UnixProcess {
	if exposeProcessInfo {
		proc := ps.FindProcessByInode(inode)
		if proc != nil {
			return proc
		}
		return &processes.UnixProcess{
			Binary: fmt.Sprintf("Unknown process with inode %d", inode),
		}
	} else {
		return &processes.UnixProcess{
			Binary: fmt.Sprintf("Process with inode %d", inode),
		}
	}
}

func filterAndPublish(exposeProcessInfo, exposeCmdline, exposeEnviron bool, aggregation time.Duration, socketInfo <-chan *sockets.SocketInfo, connections chan<- Connection, servers chan ServerConnection) {
	listeningOn := make(map[incomingConnectionDedup]time.Time)
	outgoingConnectionSeen := make(map[outgoingConnectionDedup]time.Time)
	ps := processes.New(exposeCmdline, exposeEnviron)

	for {
		now := time.Now()
		select {
		case s := <-socketInfo:
			localIP := s.SrcIP.String()
			localDedupId := incomingConnectionDedup{localIP, s.SrcPort}
			if when, seen := listeningOn[localDedupId]; !seen || now.Sub(when) > aggregation {
				listeningOn[localDedupId] = now
				if s.DstPort == 0 {
					servers <- ServerConnection{
<<<<<<< HEAD
						localIP:   s.SrcIP.String(),
						localPort: s.SrcPort,
						process:   process(ps, exposeProcessInfo, s.Inode),
						container: s.Container,
=======
						localIP:     localIP,
						localPort:   s.SrcPort,
						process:     process(ps, exposeProcessInfo, s.Inode),
						containerId: s.ContainerId,
>>>>>>> 12798efa
					}
				} else {
					dstIP := s.DstIP.String()
					dedupId := outgoingConnectionDedup{dstIP, s.DstPort}
					if when, seen := outgoingConnectionSeen[dedupId]; !seen || now.Sub(when) > aggregation {
						outgoingConnectionSeen[dedupId] = now
						connections <- Connection{
							localIP:    s.SrcIP.String(),
							localPort:  s.SrcPort,
							remoteIp:   dstIP,
							remotePort: s.DstPort,
							process:    process(ps, exposeProcessInfo, s.Inode),
							container:  s.Container,
						}
					}
				}
			}
		}
	}
}

func Listen(exposeProcessInfo, exposeCmdline, exposeEnviron, enableDocker, enableTcpDiag bool,
	pollInterval, aggregation time.Duration,
	dockerEnvironment []string) (chan Connection, chan ServerConnection, error) {
	socketInfo := make(chan *sockets.SocketInfo, 20)

	if enableDocker {
		poller, err := docker.New(dockerEnvironment)
		if err != nil {
			return nil, nil, err
		}
		go getSocketInfoFromDocker(poller, pollInterval, socketInfo)
	} else {
		go getSocketInfo(enableTcpDiag, pollInterval, socketInfo)
	}

	connections := make(chan Connection, 20)
	servers := make(chan ServerConnection, 20)
	go filterAndPublish(exposeProcessInfo, exposeCmdline, exposeEnviron, aggregation, socketInfo, connections, servers)

	return connections, servers, nil
}<|MERGE_RESOLUTION|>--- conflicted
+++ resolved
@@ -107,17 +107,10 @@
 				listeningOn[localDedupId] = now
 				if s.DstPort == 0 {
 					servers <- ServerConnection{
-<<<<<<< HEAD
-						localIP:   s.SrcIP.String(),
+						localIP:    localIP,
 						localPort: s.SrcPort,
 						process:   process(ps, exposeProcessInfo, s.Inode),
 						container: s.Container,
-=======
-						localIP:     localIP,
-						localPort:   s.SrcPort,
-						process:     process(ps, exposeProcessInfo, s.Inode),
-						containerId: s.ContainerId,
->>>>>>> 12798efa
 					}
 				} else {
 					dstIP := s.DstIP.String()
