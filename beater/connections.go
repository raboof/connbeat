--- conflicted
+++ resolved
@@ -68,17 +68,10 @@
 	remotePort uint16
 }
 
-<<<<<<< HEAD
-func filterAndPublish(aggregation time.Duration, socketInfo <-chan *procs.SocketInfo, connections chan<- Connection, servers chan ServerConnection) {
+func filterAndPublish(exposeCmdline, exposeEnviron bool, aggregation time.Duration, socketInfo <-chan *procs.SocketInfo, connections chan<- Connection, servers chan ServerConnection) {
 	listeningOn := make(map[uint16]time.Time)
 	outgoingConnectionSeen := make(map[outgoingConnectionDedup]time.Time)
-	ps := processes.New()
-=======
-func filterAndPublish(exposeCmdline, exposeEnviron bool, socketInfo <-chan *procs.SocketInfo, connections chan<- Connection, servers chan ServerConnection) {
-	listeningOn := make(map[uint16]bool)
-	outgoingConnectionSeen := make(map[outgoingConnectionDedup]bool)
 	ps := processes.New(exposeCmdline, exposeEnviron)
->>>>>>> 3a5421e9
 
 	for {
 		now := time.Now()
@@ -110,22 +103,14 @@
 	}
 }
 
-<<<<<<< HEAD
-func Listen(aggregation time.Duration) (chan Connection, chan ServerConnection) {
-=======
-func Listen(exposeCmdline, exposeEnviron bool) (chan Connection, chan ServerConnection) {
->>>>>>> 3a5421e9
+func Listen(exposeCmdline, exposeEnviron bool, aggregation time.Duration) (chan Connection, chan ServerConnection) {
 	socketInfo := make(chan *procs.SocketInfo, 20)
 
 	go getSocketInfo(socketInfo)
 
 	connections := make(chan Connection, 20)
 	servers := make(chan ServerConnection, 20)
-<<<<<<< HEAD
-	go filterAndPublish(aggregation, socketInfo, connections, servers)
-=======
-	go filterAndPublish(exposeCmdline, exposeEnviron, socketInfo, connections, servers)
->>>>>>> 3a5421e9
+	go filterAndPublish(exposeCmdline, exposeEnviron, aggregation, socketInfo, connections, servers)
 
 	return connections, servers
 }