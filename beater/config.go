--- conflicted
+++ resolved
@@ -5,31 +5,23 @@
 )
 
 type ConnConfig struct {
-<<<<<<< HEAD
+	ExposeCmdline         bool          `config:"expose_cmdline"`
+	ExposeEnviron         bool          `config:"expose_environ"`
 	ConnectionAggregation time.Duration `config:"aggregation"`
-=======
-	ExposeCmdline bool `config:"expose_cmdline"`
-	ExposeEnviron bool `config:"expose_environ"`
->>>>>>> 3a5421e9
 }
 
 type ConfigSettings struct {
 	Connbeat ConnConfig `config:"connbeat"`
 }
 
-<<<<<<< HEAD
-var (
-	defaultConfig = ConnConfig{
-		ConnectionAggregation: 30 * time.Second,
-=======
 func (c *ConnConfig) Validate() error {
 	return nil
 }
 
 var (
 	defaultConfig = ConnConfig{
-		ExposeCmdline: true,
-		ExposeEnviron: false,
->>>>>>> 3a5421e9
+		ExposeCmdline:         true,
+		ExposeEnviron:         false,
+		ConnectionAggregation: 30 * time.Second,
 	}
 )